--- conflicted
+++ resolved
@@ -27,14 +27,10 @@
     "features/category-popup-width/large.css",
     "features/colour-blind-mode/main.css",
     "features/hide-age-of-money/main.css",
-<<<<<<< HEAD
+    "features/highlight-negatives-negative/main.js",
+    "features/move-money-dialog/main.css",
     "features/remove-zero-categories/main.js",
-    "features/highlight-negatives-negative/main.js",
-    "features/ynab-4-calculator/main.js",
-    "features/toggle-splits/main.js"
-=======
-    "features/move-money-dialog/main.css",
+    "features/toggle-splits/main.js",
     "features/ynab-4-calculator/main.js"
->>>>>>> 44981eca
   ]
 }