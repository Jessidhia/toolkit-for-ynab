function injectCSS(path) {
  var link = document.createElement('link');
  link.setAttribute('rel', 'stylesheet');
  link.setAttribute('type', 'text/css');
  link.setAttribute('href', chrome.extension.getURL(path));

  document.getElementsByTagName('head')[0].appendChild(link);
}

function injectScript(path) {
  var script = document.createElement('script');
  script.setAttribute('type', 'text/javascript');
  script.setAttribute('src', chrome.extension.getURL(path));

  document.getElementsByTagName('body')[0].appendChild(script);
}

/* Features that are on permanently without configuration options */


chrome.storage.sync.get({
  collapseExpandBudgetGroups: true,
  colourBlindMode: false,
  hideAOM: false,
  checkCreditBalances: false,
  highlightNegativesNegative: false,
  enableRetroCalculator: true,
  removeZeroCategories: true,
  budgetRowsHeight: 0,
  reconciledTextColor: 0,
  categoryActivityPopupWidth: 0,
  budgetRowsHeight: 0,
  moveMoneyDialog: false,
  moveMoneyAutocomplete: true,
  toggleSplits: false,
  accountsSelectedTotal: false
}, function(options) {

  if (options.collapseExpandBudgetGroups) {
    injectCSS('features/collapse-budget-groups/main.css');
    injectScript('features/collapse-budget-groups/main.js');
  }

  if (options.colourBlindMode) {
    injectCSS('features/colour-blind-mode/main.css');
  }

  if (options.hideAOM) {
    injectCSS('features/hide-age-of-money/main.css');
  }

  if (options.highlightNegativesNegative) {
    injectScript('features/highlight-negatives-negative/main.js');
  }

  if (options.checkCreditBalances) {
    injectScript('features/check-credit-balances/main.js');
  }

  if (options.enableRetroCalculator) {
    injectScript('features/ynab-4-calculator/main.js');
  }

  if (options.removeZeroCategories) {
    injectScript('features/remove-zero-categories/main.js');
  }

  if (options.budgetRowsHeight == 1) {
    injectCSS('features/budget-rows-height/compact.css');
  }
  else if (options.budgetRowsHeight == 2) {
    injectCSS('features/budget-rows-height/slim.css');
  }

  if (options.categoryActivityPopupWidth == 1) {
    injectCSS('features/category-activity-popup-width/medium.css');
  }
  else if (options.categoryActivityPopupWidth == 2) {
    injectCSS('features/category-activity-popup-width/large.css');
  }

  if (options.moveMoneyDialog) {
    injectCSS('features/move-money-dialog/main.css');
  }

  if (options.moveMoneyAutocomplete) {
    injectCSS('features/move-money-autocomplete/main.css');
    injectScript('features/move-money-autocomplete/main.js');
  }

<<<<<<< HEAD
  if (options.toggleSplits) {
    injectScript('features/toggle-splits/main.js');
  }

  if (options.accountsSelectedTotal) {
    injectCSS('features/accounts-selected-total/main.css');
    injectScript('features/accounts-selected-total/main.js');
  }
=======
  if (options.reconciledTextColor != 0) {
    injectScript('features/distinguish-reconciled-transactions/main.js');
  }

  if (options.reconciledTextColor == 1) {
    injectCSS('features/distinguish-reconciled-transactions/green.css');
  }
  else if (options.reconciledTextColor == 2) {
    injectCSS('features/distinguish-reconciled-transactions/lightgray.css');
  }
  else if (options.reconciledTextColor == 3) {
    injectCSS('features/distinguish-reconciled-transactions/darkgray.css');
  }  
  else if (options.reconciledTextColor == 4) {
    injectCSS('features/distinguish-reconciled-transactions/chance.css');
  }
  
>>>>>>> 288365fb
});<|MERGE_RESOLUTION|>--- conflicted
+++ resolved
@@ -88,7 +88,6 @@
     injectScript('features/move-money-autocomplete/main.js');
   }
 
-<<<<<<< HEAD
   if (options.toggleSplits) {
     injectScript('features/toggle-splits/main.js');
   }
@@ -97,7 +96,7 @@
     injectCSS('features/accounts-selected-total/main.css');
     injectScript('features/accounts-selected-total/main.js');
   }
-=======
+
   if (options.reconciledTextColor != 0) {
     injectScript('features/distinguish-reconciled-transactions/main.js');
   }
@@ -110,10 +109,8 @@
   }
   else if (options.reconciledTextColor == 3) {
     injectCSS('features/distinguish-reconciled-transactions/darkgray.css');
-  }  
+  }
   else if (options.reconciledTextColor == 4) {
     injectCSS('features/distinguish-reconciled-transactions/chance.css');
   }
-  
->>>>>>> 288365fb
 });