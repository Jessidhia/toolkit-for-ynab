function injectCSS(path) {
  var link = document.createElement('link');
  link.setAttribute('rel', 'stylesheet');
  link.setAttribute('type', 'text/css');
  link.setAttribute('href', chrome.extension.getURL(path));

  document.getElementsByTagName('head')[0].appendChild(link);
}

function injectScript(path) {
  var script = document.createElement('script');
  script.setAttribute('type', 'text/javascript');
  script.setAttribute('src', chrome.extension.getURL(path));

  document.getElementsByTagName('body')[0].appendChild(script);
}

chrome.storage.sync.get({
  collapseSideMenu: false,
  colourBlindMode: false,
  hideAOM: false,
  checkCreditBalances: false,
  highlightNegativesNegative: false,
  enableRetroCalculator: true,
  budgetRowsHeight: 0,
  categoryPopupWidth: 0
}, function(options) {

  if (options.collapseSideMenu) {
    injectCSS('features/collapse-side-menu/main.css');
    injectScript('features/collapse-side-menu/main.js');
  }

  if (options.colourBlindMode) {
    injectCSS('features/colour-blind-mode/main.css');
  }

  if (options.hideAOM) {
    injectCSS('features/hide-age-of-money/main.css');
  }

  if (options.highlightNegativesNegative) {
    injectScript('features/highlight-negatives-negative/main.js');
  }

  if (options.checkCreditBalances) {
    injectScript('features/check-credit-balances/main.js');
  }

  if (options.enableRetroCalculator) {
    injectScript('features/ynab-4-calculator/main.js');
  }

  if (options.budgetRowsHeight == 1) {
    injectCSS('features/budget-rows-height/compact.css');
  }
  else if (options.budgetRowsHeight == 2) {
    injectCSS('features/budget-rows-height/slim.css');
  }

<<<<<<< HEAD
=======
  if (options.categoryPopupWidth == 1) {
    injectCSS('features/category-popup-width/medium.css');
  }
  else if (options.categoryPopupWidth == 2) {
    injectCSS('features/category-popup-width/large.css');
  }
>>>>>>> 7df52278
});<|MERGE_RESOLUTION|>--- conflicted
+++ resolved
@@ -58,13 +58,10 @@
     injectCSS('features/budget-rows-height/slim.css');
   }
 
-<<<<<<< HEAD
-=======
   if (options.categoryPopupWidth == 1) {
     injectCSS('features/category-popup-width/medium.css');
   }
   else if (options.categoryPopupWidth == 2) {
     injectCSS('features/category-popup-width/large.css');
   }
->>>>>>> 7df52278
 });