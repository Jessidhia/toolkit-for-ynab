// Useful for debugging the settings page outside of chrome settings!
// var chrome = {
//   storage: { sync: {
//     set: function (defaults, callback) { callback(defaults); },
//     get: function (defaults, callback) { callback(defaults); }
//   }}
// };

function save_options() {
  var collapseExpandBudgetGroups = document.getElementById('collapseExpandBudgetGroups').checked;
  var colourBlindMode = document.getElementById('colourBlindMode').checked;
  var hideAOM = document.getElementById('hideAOM').checked;
  var checkCreditBalances = document.getElementById('checkCreditBalances').checked;
  var highlightNegativesNegative = document.getElementById('highlightNegativesNegative').checked;
  var enableRetroCalculator = document.getElementById('enableRetroCalculator').checked;
  var removeZeroCategories = document.getElementById('removeZeroCategories').checked;
  var budgetRowsHeightSelect = document.getElementById('budgetRowsHeight');
  budgetRowsHeight = budgetRowsHeightSelect.options[budgetRowsHeightSelect.selectedIndex].value;
  var reconciledTextColorSelect = document.getElementById('reconciledTextColor');
  reconciledTextColor = reconciledTextColorSelect.options[reconciledTextColorSelect.selectedIndex].value;
  var categoryActivityPopupWidthSelect = document.getElementById('categoryActivityPopupWidth');
  categoryActivityPopupWidth = categoryActivityPopupWidthSelect.options[categoryActivityPopupWidthSelect.selectedIndex].value;
  var moveMoneyDialog = document.getElementById('moveMoneyDialog').checked;
  var moveMoneyAutocomplete = document.getElementById('moveMoneyAutocomplete').checked;
  var toggleSplits = document.getElementById('toggleSplits').checked;
  var accountsSelectedTotal = document.getElementById('accountsSelectedTotal').checked;

  chrome.storage.sync.set({
    collapseExpandBudgetGroups: collapseExpandBudgetGroups,
    colourBlindMode: colourBlindMode,
    hideAOM: hideAOM,
    checkCreditBalances: checkCreditBalances,
    highlightNegativesNegative: highlightNegativesNegative,
    enableRetroCalculator: enableRetroCalculator,
    removeZeroCategories: removeZeroCategories,
    budgetRowsHeight: budgetRowsHeight,
    reconciledTextColor: reconciledTextColor,
    categoryActivityPopupWidth: categoryActivityPopupWidth,
    moveMoneyDialog: moveMoneyDialog,
    moveMoneyAutocomplete: moveMoneyAutocomplete,
    toggleSplits: toggleSplits,
    accountsSelectedTotal: accountsSelectedTotal
  }, function() {
    // Update status to let user know options were saved.
    var status = document.getElementById('status');
    status.textContent = 'Options saved.';

    setTimeout(function() {
      status.textContent = '';
    }, 1000);
  });
}

// Restores select box and checkbox state using the preferences
// stored in chrome.storage.
function restore_options() {

  chrome.storage.sync.get({
    collapseExpandBudgetGroups: true,
    colourBlindMode: false,
    hideAOM: false,
    checkCreditBalances: false,
    highlightNegativesNegative: false,
    enableRetroCalculator: true,
    removeZeroCategories: true,
    moveMoneyDialog: false,
    budgetRowsHeight: 0,
    categoryActivityPopupWidth: 0,
    budgetRowsHeight: 0,
<<<<<<< HEAD
    moveMoneyAutocomplete: false,
    toggleSplits: false,
    accountsSelectedTotal: false
=======
    reconciledTextColor: 0,
    moveMoneyAutocomplete: false
>>>>>>> 288365fb
  }, function(items) {
    document.getElementById('collapseExpandBudgetGroups').checked = items.collapseExpandBudgetGroups;
    document.getElementById('colourBlindMode').checked = items.colourBlindMode;
    document.getElementById('hideAOM').checked = items.hideAOM;
    document.getElementById('checkCreditBalances').checked = items.checkCreditBalances;
    document.getElementById('highlightNegativesNegative').checked = items.highlightNegativesNegative;
    document.getElementById('enableRetroCalculator').checked = items.enableRetroCalculator;
    document.getElementById('removeZeroCategories').checked = items.removeZeroCategories;
    var budgetRowsHeightSelect = document.getElementById('budgetRowsHeight');
    budgetRowsHeightSelect.value = items.budgetRowsHeight;
    var reconciledTextColorSelect = document.getElementById('reconciledTextColor');
    reconciledTextColorSelect.value = items.reconciledTextColor;
    var categoryActivityPopupWidthSelect = document.getElementById('categoryActivityPopupWidth');
    categoryActivityPopupWidthSelect.value = items.categoryActivityPopupWidth;
    document.getElementById('moveMoneyDialog').checked = items.moveMoneyDialog;
    document.getElementById('moveMoneyAutocomplete').checked = items.moveMoneyAutocomplete;
    document.getElementById('toggleSplits').checked = items.toggleSplits;
    document.getElementById('accountsSelectedTotal').checked = items.accountsSelectedTotal;
  });
}

document.addEventListener('DOMContentLoaded', restore_options);
document.getElementById('save').addEventListener('click', save_options);<|MERGE_RESOLUTION|>--- conflicted
+++ resolved
@@ -67,14 +67,10 @@
     budgetRowsHeight: 0,
     categoryActivityPopupWidth: 0,
     budgetRowsHeight: 0,
-<<<<<<< HEAD
     moveMoneyAutocomplete: false,
     toggleSplits: false,
     accountsSelectedTotal: false
-=======
-    reconciledTextColor: 0,
-    moveMoneyAutocomplete: false
->>>>>>> 288365fb
+    reconciledTextColor: 0
   }, function(items) {
     document.getElementById('collapseExpandBudgetGroups').checked = items.collapseExpandBudgetGroups;
     document.getElementById('colourBlindMode').checked = items.colourBlindMode;
