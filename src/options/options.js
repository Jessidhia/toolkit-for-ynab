--- conflicted
+++ resolved
@@ -15,19 +15,13 @@
   var enableRetroCalculator = document.getElementById('enableRetroCalculator').checked;
   var removeZeroCategories = document.getElementById('removeZeroCategories').checked;
   var budgetRowsHeightSelect = document.getElementById('budgetRowsHeight');
-<<<<<<< HEAD
   budgetRowsHeight = budgetRowsHeightSelect.options[budgetRowsHeightSelect.selectedIndex].value;
   var categoryActivityPopupWidthSelect = document.getElementById('categoryActivityPopupWidth');
   categoryActivityPopupWidth = categoryActivityPopupWidthSelect.options[categoryActivityPopupWidthSelect.selectedIndex].value;
   var moveMoneyDialog = false; // Kevin: Hidden until issue #18 is resolved document.getElementById('moveMoneyDialog').checked;
   var moveMoneyAutocomplete = document.getElementById('moveMoneyAutocomplete').checked;
   var toggleSplits = document.getElementById('toggleSplits').checked;
-=======
-  var budgetRowsHeight = budgetRowsHeightSelect.options[budgetRowsHeightSelect.selectedIndex].value;
-  var categoryPopupWidthSelect = document.getElementById('categoryPopupWidth');
-  var categoryPopupWidth = categoryPopupWidthSelect.options[categoryPopupWidthSelect.selectedIndex].value;
   var accountsSelectedTotal = document.getElementById('accountsSelectedTotal').checked;
->>>>>>> 0bb4ff31
 
   chrome.storage.sync.set({
     collapseExpandBudgetGroups: collapseExpandBudgetGroups,
@@ -38,15 +32,11 @@
     enableRetroCalculator: enableRetroCalculator,
     removeZeroCategories: removeZeroCategories,
     budgetRowsHeight: budgetRowsHeight,
-<<<<<<< HEAD
     categoryActivityPopupWidth: categoryActivityPopupWidth,
     moveMoneyDialog: moveMoneyDialog,
     moveMoneyAutocomplete: moveMoneyAutocomplete,
     toggleSplits: toggleSplits
-=======
-    categoryPopupWidth: categoryPopupWidth,
     accountsSelectedTotal: accountsSelectedTotal
->>>>>>> 0bb4ff31
   }, function() {
     // Update status to let user know options were saved.
     var status = document.getElementById('status');
@@ -74,13 +64,9 @@
     budgetRowsHeight: 0,
     categoryActivityPopupWidth: 0,
     budgetRowsHeight: 0,
-<<<<<<< HEAD
     moveMoneyAutocomplete: false,
-    toggleSplits: false
-=======
-    categoryPopupWidth: 0,
+    toggleSplits: false,
     accountsSelectedTotal: false
->>>>>>> 0bb4ff31
   }, function(items) {
     document.getElementById('collapseExpandBudgetGroups').checked = items.collapseExpandBudgetGroups;
     document.getElementById('colourBlindMode').checked = items.colourBlindMode;
@@ -91,17 +77,12 @@
     document.getElementById('removeZeroCategories').checked = items.removeZeroCategories;
     var budgetRowsHeightSelect = document.getElementById('budgetRowsHeight');
     budgetRowsHeightSelect.value = items.budgetRowsHeight;
-<<<<<<< HEAD
     var categoryActivityPopupWidthSelect = document.getElementById('categoryActivityPopupWidth');
     categoryActivityPopupWidthSelect.value = items.categoryActivityPopupWidth;
     // Kevin: Hidden until issue #18 is resolved document.getElementById('moveMoneyDialog').checked = items.moveMoneyDialog;
     document.getElementById('moveMoneyAutocomplete').checked = items.moveMoneyAutocomplete;
     document.getElementById('toggleSplits').checked = items.toggleSplits;
-=======
-    var categoryPopupWidthSelect = document.getElementById('categoryPopupWidth');
-    categoryPopupWidthSelect.value = items.categoryPopupWidth;
     document.getElementById('accountsSelectedTotal').checked = items.accountsSelectedTotal;
->>>>>>> 0bb4ff31
   });
 }
 
