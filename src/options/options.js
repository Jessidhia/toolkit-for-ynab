--- conflicted
+++ resolved
@@ -7,11 +7,8 @@
 // };
 
 function save_options() {
-<<<<<<< HEAD
   var collapseExpandBudgetGroups = document.getElementById('collapseExpandBudgetGroups').checked;
-=======
   var collapseSideMenu = document.getElementById('collapseSideMenu').checked;
->>>>>>> 10c633b0
   var colourBlindMode = document.getElementById('colourBlindMode').checked;
   var hideAOM = document.getElementById('hideAOM').checked;
   var checkCreditBalances = document.getElementById('checkCreditBalances').checked;
@@ -30,11 +27,8 @@
   var accountsSelectedTotal = document.getElementById('accountsSelectedTotal').checked;
 
   chrome.storage.sync.set({
-<<<<<<< HEAD
     collapseExpandBudgetGroups: collapseExpandBudgetGroups,
-=======
     collapseSideMenu: collapseSideMenu,
->>>>>>> 10c633b0
     colourBlindMode: colourBlindMode,
     hideAOM: hideAOM,
     checkCreditBalances: checkCreditBalances,
@@ -64,11 +58,8 @@
 function restore_options() {
 
   chrome.storage.sync.get({
-<<<<<<< HEAD
     collapseExpandBudgetGroups: true,
-=======
     collapseSideMenu: false,
->>>>>>> 10c633b0
     colourBlindMode: false,
     hideAOM: false,
     checkCreditBalances: false,
@@ -84,11 +75,8 @@
     accountsSelectedTotal: false,
     reconciledTextColor: 0
   }, function(items) {
-<<<<<<< HEAD
     document.getElementById('collapseExpandBudgetGroups').checked = items.collapseExpandBudgetGroups;
-=======
     document.getElementById('collapseSideMenu').checked = items.collapseSideMenu;
->>>>>>> 10c633b0
     document.getElementById('colourBlindMode').checked = items.colourBlindMode;
     document.getElementById('hideAOM').checked = items.hideAOM;
     document.getElementById('checkCreditBalances').checked = items.checkCreditBalances;
