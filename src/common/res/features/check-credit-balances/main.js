--- conflicted
+++ resolved
@@ -82,13 +82,9 @@
             var accountName = $(this).find('.budget-table-cell-name div.button-truncate').prop('title');
 
             if (name === accountName) {
-<<<<<<< HEAD
-              $(this).find('.budget-table-cell-available-div .user-data.currency').removeClass('zero').addClass('cautious');
-=======
 
               var categoryBalance = $(this).find('.budget-table-cell-available-div .user-data.currency');
               categoryBalance.removeClass('positive negative zero').addClass('cautious');
->>>>>>> 5bfa05ca
             }
           });
         },
@@ -96,12 +92,8 @@
         updateInspectorStyle: function(name) {
           var inspectorName = $('.inspector-category-name.user-data').text().trim();
           if (name === inspectorName) {
-<<<<<<< HEAD
-            $('.inspector-overview-available .user-data .user-data.currency, .inspector-overview-available dt').removeClass('zero').addClass('cautious');
-=======
             var inspectorBalance = $('.inspector-overview-available .user-data .user-data.currency');
             inspectorBalance.removeClass('positive negative zero').addClass('cautious');
->>>>>>> 5bfa05ca
           }
         },
 
@@ -115,8 +107,8 @@
 
             var fDifference = ynabToolKit.shared.formatCurrency(difference);
 			var positive = '';
-			if (ynab.unformat(difference) >= 0) { positive = '+'; }			
-			
+			if (ynab.unformat(difference) >= 0) { positive = '+'; }
+
             var button = $('<a>', { class: 'budget-inspector-button toolkit-rectify-difference '})
               .css({ 'text-align': 'center', 'line-height': '30px', 'display': 'block', 'cursor': 'pointer' })
               .data('name', name)
@@ -136,7 +128,7 @@
         updateCreditBalances: function(name, difference) {
           if ((ynabToolKit.options.warnOnQuickBudget != 0) && (!confirm('Are you sure you want to do this?')))
             return;
-        
+
           var debtPaymentCategories = $('.is-debt-payment-category.is-sub-category');
 
           $(debtPaymentCategories).each(function() {
@@ -153,7 +145,7 @@
               var newValue = (ynab.unformat(oldValue) + difference / 1000);
 
               input.val(newValue);
-              
+
               if (ynabToolKit.options.warnOnQuickBudget == 0) {
               	// only seems to work if the confirmation doesn't pop up?
               	// haven't figured out a way to properly blur otherwise
