--- conflicted
+++ resolved
@@ -94,13 +94,8 @@
 
               var categoryBalance = $(this).find('.budget-table-cell-available-div .user-data.currency');
               categoryBalance.removeClass('positive zero');
-<<<<<<< HEAD
-              if (! categoryBalance.hasClass('negative')) {
+              if (!categoryBalance.hasClass('negative')) {
               	$(this).find('.budget-table-cell-available-div .user-data.currency').addClass('cautious toolkit-pif-cautious');
-=======
-              if (!categoryBalance.hasClass('negative')) {
-                $(this).find('.budget-table-cell-available-div .user-data.currency').addClass('cautious');
->>>>>>> 125f21fc
               }
             }
           });
@@ -111,13 +106,8 @@
           if (name === inspectorName) {
             var inspectorBalance = $('.inspector-overview-available .user-data .user-data.currency');
             inspectorBalance.removeClass('positive zero');
-<<<<<<< HEAD
-            if (! inspectorBalance.hasClass('negative')) {
+            if (!inspectorBalance.hasClass('negative')) {
               $('.inspector-overview-available .user-data .user-data.currency, .inspector-overview-available dt').addClass('cautious toolkit-pif-cautious');
-=======
-            if (!inspectorBalance.hasClass('negative')) {
-              $('.inspector-overview-available .user-data .user-data.currency, .inspector-overview-available dt').addClass('cautious');
->>>>>>> 125f21fc
             }
           }
         },
