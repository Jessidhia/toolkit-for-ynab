--- conflicted
+++ resolved
@@ -10,12 +10,8 @@
       this.collapseBtn = '<li> \
         <li class="ember-view navlink-collapse"> \
           <a href="#"> \
-<<<<<<< HEAD
-            <span class="ember-view flaticon stroke left-circle-4"></span>' + buttonText + ' \
-=======
             <span class="ember-view flaticon stroke left-circle-4"> \
-            </span>Collapse \
->>>>>>> 097c05b8
+            </span>' + buttonText + ' \
           </a> \
         </li> \
       </li>';
