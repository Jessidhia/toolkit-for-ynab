// DoB means Days of Buffering

function ynabEnhancedDoB() {
    var YNABheader = document.getElementsByClassName("budget-header-flexbox")[0];
    var elementForAoM = document.getElementsByClassName("budget-header-days")[0];
    var elementForDoB = elementForAoM.cloneNode(true);

    elementForDoB.className = elementForDoB.className + " days-of-buffering";
    elementForDoB.children[1].textContent = ynabToolKit.l10n.Data.Budget.Header.Metric.DoB || "Days of Buffering";
    elementForDoB.children[1].title = "Don't like AoM? Try this out instead!";

    var calculation = ynabEnhancedDoBCalculate();
    if (!calculation){
        elementForDoB.children[0].textContent = "???";
        elementForDoB.children[0].title = "Your budget history is less than 15 days. Go on with YNAB a while.";
    }
    else {
        // TODO Add locale check.
        var dayText = ynabToolKit.shared.declension('ru', calculation["DoB"], {nom: 'день', gen: 'дня', plu: 'дней'});
        // " day" + (calculation["DoB"] == 1 ? "" : "s");
        elementForDoB.children[0].textContent = calculation["DoB"] + " " + dayText;
        elementForDoB.children[0].title = "Total outflow: " + ynab.YNABSharedLib.currencyFormatter.format(calculation["totalOutflow"]) +
            "\nTotal days of budgeting: " + calculation["totalDays"] +
            "\nAverage daily outflow: ~" + ynab.YNABSharedLib.currencyFormatter.format(calculation["averageDailyOutflow"]) +
            "\nAverage daily transactions: " + calculation["averageDailyTransactions"].toFixed(1);
    }

    YNABheader.appendChild(elementForDoB);
}

function onlyUnique(value, index, self) {
    return self.indexOf(value) === index;
}

function ynabEnhancedCheckTransactionTypes(transactions) {
    // Describe all handled transaction types and check that no other got.
    var handeledTransactionTypes = ["subTransaction", "transaction", "scheduledTransaction", "scheduledSubTransaction"];
<<<<<<< HEAD
    var uniqueTransactionTypes = Array.from(transactions, (el) => el.displayItemType).filter(onlyUnique);
    var allTypesHandeled = uniqueTransactionTypes.every(el => uniqueTransactionTypes.includes(el));
=======
    var uniqueTransactionTypes = Array.from(transactions, function(el) { return el.displayItemType }).filter(onlyUnique);
    var allTypesHandeled = uniqueTransactionTypes.every(function(el) { return uniqueTransactionTypes.includes(el) });
>>>>>>> 243732fc
    if (!allTypesHandeled) {
        throw "Found unhandeled transaction type. " + uniqueTransactionTypes;
    }
}

function ynabEnhancedDoBCalculate() {
    // Get outflow transactions.
    var entityManager = ynab.YNABSharedLib.defaultInstance.entityManager;
    var transactions = entityManager.getAllTransactions();
<<<<<<< HEAD
    var outflowTransactions = transactions.filter((el) => !el.isTombstone
=======
    var outflowTransactions = transactions.filter(function(el) { return !el.isTombstone
>>>>>>> 243732fc
                                                        && el.transferAccountId == null
                                                        && el.amount < 0
                                                        && el.getAccount().onBudget });

    // Filter outflow transactions by Date for history lookup option.
    if (ynabToolKit.options.daysOfBufferingHistoryLookup > 0) {
        dateNow = Date.now();
<<<<<<< HEAD
        var outflowTransactions = outflowTransactions.filter((el) =>
            (dateNow - el.getDate().getUTCTime()) / 3600/24/1000/(365/12) < ynabToolKit.options.daysOfBufferingHistoryLookup)
=======
        var outflowTransactions = outflowTransactions.filter(function (el) {
            return (dateNow - el.getDate().getUTCTime()) / 3600/24/1000/(365/12) < ynabToolKit.options.daysOfBufferingHistoryLookup })
>>>>>>> 243732fc
    }

    // Get outflow transactions period
    outflowTransactionsDates = Array.from(outflowTransactions, function (el) { return el.getDate().getUTCTime() });
    var firstTransactionDate = Math.min.apply(null, outflowTransactionsDates);
    var lastTransactionDate = Math.max.apply(null, outflowTransactionsDates);
    var totalDays = (lastTransactionDate - firstTransactionDate)/3600/24/1000;
    if (totalDays < 15){
        return false;
    }

    var totalOutflow = Array.from(outflowTransactions, function (i) { return -i.amount; }).reduce(function (a, b) { return a + b; }, 0);
    var averageDailyOutflow = totalOutflow / totalDays;
    var budgetAccountsTotal = ynab.YNABSharedLib.getBudgetViewModel_SidebarViewModel()._result.getOnBudgetAccountsBalance();
    return {
        DoB: Math.floor(budgetAccountsTotal/averageDailyOutflow),
        totalOutflow: totalOutflow,
        totalDays: totalDays,
        averageDailyOutflow: averageDailyOutflow,
        averageDailyTransactions: outflowTransactions.length/totalDays,
    }
}

function ynabEnhancedDoBInit() {
    var elementForAoM = document.getElementsByClassName("budget-header-days");
    var elementForDoB = document.getElementsByClassName('days-of-buffering');
    if (elementForAoM.length == 1 && elementForDoB.length == 0) {
        ynabEnhancedDoB();
    }

    setTimeout(ynabEnhancedDoBInit, 250);
}

setTimeout(ynabEnhancedDoBInit, 250);<|MERGE_RESOLUTION|>--- conflicted
+++ resolved
@@ -35,13 +35,8 @@
 function ynabEnhancedCheckTransactionTypes(transactions) {
     // Describe all handled transaction types and check that no other got.
     var handeledTransactionTypes = ["subTransaction", "transaction", "scheduledTransaction", "scheduledSubTransaction"];
-<<<<<<< HEAD
-    var uniqueTransactionTypes = Array.from(transactions, (el) => el.displayItemType).filter(onlyUnique);
-    var allTypesHandeled = uniqueTransactionTypes.every(el => uniqueTransactionTypes.includes(el));
-=======
     var uniqueTransactionTypes = Array.from(transactions, function(el) { return el.displayItemType }).filter(onlyUnique);
     var allTypesHandeled = uniqueTransactionTypes.every(function(el) { return uniqueTransactionTypes.includes(el) });
->>>>>>> 243732fc
     if (!allTypesHandeled) {
         throw "Found unhandeled transaction type. " + uniqueTransactionTypes;
     }
@@ -51,11 +46,7 @@
     // Get outflow transactions.
     var entityManager = ynab.YNABSharedLib.defaultInstance.entityManager;
     var transactions = entityManager.getAllTransactions();
-<<<<<<< HEAD
-    var outflowTransactions = transactions.filter((el) => !el.isTombstone
-=======
     var outflowTransactions = transactions.filter(function(el) { return !el.isTombstone
->>>>>>> 243732fc
                                                         && el.transferAccountId == null
                                                         && el.amount < 0
                                                         && el.getAccount().onBudget });
@@ -63,13 +54,8 @@
     // Filter outflow transactions by Date for history lookup option.
     if (ynabToolKit.options.daysOfBufferingHistoryLookup > 0) {
         dateNow = Date.now();
-<<<<<<< HEAD
-        var outflowTransactions = outflowTransactions.filter((el) =>
-            (dateNow - el.getDate().getUTCTime()) / 3600/24/1000/(365/12) < ynabToolKit.options.daysOfBufferingHistoryLookup)
-=======
         var outflowTransactions = outflowTransactions.filter(function (el) {
             return (dateNow - el.getDate().getUTCTime()) / 3600/24/1000/(365/12) < ynabToolKit.options.daysOfBufferingHistoryLookup })
->>>>>>> 243732fc
     }
 
     // Get outflow transactions period
