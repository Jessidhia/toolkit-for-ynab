--- conflicted
+++ resolved
@@ -2,7 +2,7 @@
   if ( typeof ynabToolKit !== "undefined" && ynabToolKit.actOnChangeInit === true ) {
 
     ynabToolKit.insertPacingColumns = new function ()  {
-      
+
       var storePacingLocally = true;
 
       // Calculate the proportion of the month that has been spent -- only works for the current month
@@ -16,7 +16,7 @@
 
         return day/daysInMonth;
       }
-      
+
       // Determine whether the selected month is the current month
       function inCurrentMonth() {
         var today = new Date();
@@ -44,7 +44,7 @@
 
       function setDeemphasizedCategories(value) {
         var stringValue = JSON.stringify(value);
-  
+
         if(storePacingLocally) {
           localStorage.setItem('ynab_toolkit_pacing_deemphasized_categories', stringValue);
         } else {
@@ -52,8 +52,8 @@
           if(setting == null || typeof setting == 'undefined') {
             var userId = ynab.YNABSharedLib.defaultInstance.loggedInUser.entityId;
             setting = ynab.YNABSharedLib.defaultInstance.entityManager.createNewUserSetting(userId, 'ynab_toolkit_pacing_deemphasized_categories');
-          }  
-          
+          }
+
           setting.setSettingValue(stringValue);
 
           if(setting.getEntityState() == "detachedNew") {
@@ -61,13 +61,13 @@
           }
         }
       }
-      
+
 
       this.invoke = function() {
         var tv = ynab.YNABSharedLib.getBudgetViewModel_AllBudgetMonthsViewModel()._result.getAllAccountTransactionsViewModel();
         var month = tv.getBudgetMonthViewModelForCurrentMonth().getMonth();
         var allTransactions = tv.getVisibleTransactionDisplayItemsForMonth(month);
-        
+
         if($('.ember-view .budget-header').length) {
           if(inCurrentMonth()) {
             // Make room for the column
@@ -77,30 +77,30 @@
             $('#ynab-toolkit-pacing-style').remove();
             $('<style type="text/css" id="ynab-toolkit-pacing-style"> .budget-table-cell-pacing { display: none; } </style>').appendTo('head');
           }
-          
-          
+
+
           $('.budget-table-cell-pacing').remove()
-          
+
           $(".budget-table-header .budget-table-cell-available").after($('<li class="budget-table-cell-pacing">PACING</li>'));
-         
+
           var deemphasizedCategories = getDeemphasizedCategories();
-          $('.budget-table-row').each(function(){ 
+          $('.budget-table-row').each(function(){
             var available = ynab.YNABSharedLib.defaultInstance.currencyFormatter.unformat($(this).find('.budget-table-cell-available').text());
             var activity = -ynab.YNABSharedLib.defaultInstance.currencyFormatter.unformat($(this).find('.budget-table-cell-activity').text());
             var budgeted = available+activity;
             var burned = activity/budgeted;
             var pace = burned/timeSpent();
-          
+
             var masterName = $.trim($(this).prevAll('.is-master-category').first().find('.budget-table-cell-name').text());
             var subcatName = $.trim($(this).find('.budget-table-cell-name').text());
-          
-            var transactionCount = allTransactions.filter((el) => el.transferAccountId == null 
+
+            var transactionCount = allTransactions.filter((el) => el.transferAccountId == null
               && el.outflow > 0 && el.subCategoryNameWrapped == (masterName+": "+subcatName)).length;
-          
+
             if(pace > 1) {
               var temperature = 'cautious';
             } else {
-              var temperature = 'positive'; 
+              var temperature = 'positive';
             }
 
             var deemphasized = (masterName == 'Credit Card Payments') || $.inArray(masterName+': '+subcatName, deemphasizedCategories) >= 0;
@@ -116,7 +116,7 @@
 
           });
 
-          $('.budget-table-cell-pacing-display').click(function(e) { 
+          $('.budget-table-cell-pacing-display').click(function(e) {
             var deemphasizedCategories = getDeemphasizedCategories();
             var name = $(this).data("name");
 
@@ -133,7 +133,6 @@
             }
             e.stopPropagation();
           });
-<<<<<<< HEAD
         }
       },
 
@@ -143,33 +142,12 @@
           // The user has returned back to the budget screen
           ynabToolKit.insertPacingColumns.invoke();
         }
-         
+
       };
     }
     ynabToolKit.insertPacingColumns.invoke();
-=======
-        }
-      }
-
-      this.observe = function(digest) {
-        for ( var i = 0; i < digest.length; i++ ) {
-          // The user has returned back to the budget screen
-          if ($(digest[i]).hasClass('budget-inspector')) {
-            ynabToolKit.insertPacingColumns.invoke();
-            break;
-          }
-        }
-
-      }
-    };
-
-    ynabToolKit.insertPacingColumns.invoke(); // call itself once
->>>>>>> 09bb47cd
 
   } else {
     setTimeout(poll, 250);
-  }   
-})();
-
-
-
+  }
+})();