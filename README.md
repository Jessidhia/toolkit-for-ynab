--- conflicted
+++ resolved
@@ -39,13 +39,10 @@
 - Right click on a transaction when in the Accounts view to display the Edit menu.
 - Add a split transaction keyboard shortcut, so typing "split" into the category input will automatically create a split transaction.
 - Add buttons within the Account view to easily show and hide upcoming and reconciled transactions with one click.
-<<<<<<< HEAD
 - Change the default orange label for underfunded goals to blue
-- Autofill inflow/outflow values with the remaining total when entering split transactions.
-=======
 - Change the default orange label for underfunded goals to blue.
 - Change the default green "To Be Budgeted" indicator to yellow if there is still unallocated money waiting to be budgeted.
->>>>>>> 9ab7dbbc
+- Autofill inflow/outflow values with the remaining total when entering split transactions.
 
 All of these are configurable with options in the extension options page.
 
