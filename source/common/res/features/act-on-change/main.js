// Building a new feature that uses MutationObserver? You don't need to modify this file
// Instead of adding conditionals to this file try the example from /shared/example.js

(function poll() {
  if (ynabToolKit.pageReady === true && typeof ynabToolKit.shared.feedChanges !== 'undefined') {
    // When this is true, the feature scripts will know they can use the mutationObserver
    ynabToolKit.actOnChangeInit = {};

    // Set 'ynabToolKit.debugNodes = true' to print changes the mutationObserver sees
    // during page interactions and updates to the developer tools console.
    // ynabToolKit.debugNodes = true;

    ynabToolKit.actOnChange = function () {
      var _MutationObserver = window.MutationObserver || window.WebKitMutationObserver;

<<<<<<< HEAD
      var observer = new _MutationObserver(function (mutations) {
=======
      MutationObserver = window.MutationObserver || window.WebKitMutationObserver;

      Set.prototype.regex = function(regex) {
        for(const item of this) {
          if (regex.test(item)) return true;
        }
        return false;
      };

      var observer = new MutationObserver(function (mutations) {

>>>>>>> 8f53daec
        if (ynabToolKit.debugNodes) {
          console.log('MODIFIED NODES');
        }

        ynabToolKit.changedNodes = new Set();

        mutations.forEach(function (mutation) {
          var newNodes = mutation.target;

          var $nodes = $(newNodes); // jQuery set
          $nodes.each(function () {
            var nodeClass = $(this).attr('class');
            if (nodeClass) ynabToolKit.changedNodes.add(nodeClass.replace(/^ember-view /, ''));
          }); // each node mutation event
        }); // each mutation event

        if (ynabToolKit.debugNodes) {
          console.log(ynabToolKit.changedNodes);
          console.log('###');
        }

        // Now we are ready to feed the change digest to the
        // automatically setup feedChanges file/function
        if (ynabToolKit.changedNodes.size > 0) {
          ynabToolKit.shared.feedChanges(ynabToolKit.changedNodes);
        }
      });

      // This finally says 'Watch for changes' and only needs to be called the one time
      observer.observe($('.ember-view.layout')[0], {
        subtree: true,
        childList: true,
        characterData: true,
        attributes: true,
        attributeFilter: ['class']
      });

      ynabToolKit.actOnChangeInit = true;
    };

    ynabToolKit.actOnChange(); // Run itself once
  } else {
    setTimeout(poll, 250);
  }
}());<|MERGE_RESOLUTION|>--- conflicted
+++ resolved
@@ -1,5 +1,12 @@
 // Building a new feature that uses MutationObserver? You don't need to modify this file
 // Instead of adding conditionals to this file try the example from /shared/example.js
+Set.prototype.regex = function(regex) {
+  for (const item of this) {
+    if (regex.test(item)) return true;
+  }
+
+  return false;
+};
 
 (function poll() {
   if (ynabToolKit.pageReady === true && typeof ynabToolKit.shared.feedChanges !== 'undefined') {
@@ -12,22 +19,7 @@
 
     ynabToolKit.actOnChange = function () {
       var _MutationObserver = window.MutationObserver || window.WebKitMutationObserver;
-
-<<<<<<< HEAD
       var observer = new _MutationObserver(function (mutations) {
-=======
-      MutationObserver = window.MutationObserver || window.WebKitMutationObserver;
-
-      Set.prototype.regex = function(regex) {
-        for(const item of this) {
-          if (regex.test(item)) return true;
-        }
-        return false;
-      };
-
-      var observer = new MutationObserver(function (mutations) {
-
->>>>>>> 8f53daec
         if (ynabToolKit.debugNodes) {
           console.log('MODIFIED NODES');
         }
