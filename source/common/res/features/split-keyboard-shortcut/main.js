--- conflicted
+++ resolved
@@ -3,19 +3,10 @@
   if (typeof ynabToolKit !== 'undefined' && ynabToolKit.pageReady === true) {
     ynabToolKit.splitKeyboardShortcut = (function () {
       return {
-<<<<<<< HEAD
         invoke() {
         },
 
         observe(changedNodes) {
-          // limit to accounts view
-          if (/accounts/.test(window.location.href)) {
-            if (changedNodes.has('modal-list')) {
-              if ($('.ynab-grid-cell-subCategoryName input.accounts-text-field').val() === 'split') {
-                $('button.modal-account-categories-split-transaction').mousedown();
-              }
-=======
-        observe: function (changedNodes) {
           if (/accounts/.test(window.location.href)) {
             if (changedNodes.regex(/^(?=.*\smodal-account-categories\s)(?=.*?\sactive)((?!closing).)*$/gm)) {
               var splitButton = $(".button.button-primary.modal-account-categories-split-transaction");
@@ -56,17 +47,11 @@
               liElement.on("mousedown", function() {
                 splitButton.mousedown();
               });
->>>>>>> 8f53daec
             }
           }
         }
       };
     }()); // Keep feature functions contained within this object
-
-<<<<<<< HEAD
-    ynabToolKit.splitKeyboardShortcut.invoke(); // Run once and activate setTimeOut()
-=======
->>>>>>> 8f53daec
   } else {
     setTimeout(poll, 250);
   }
