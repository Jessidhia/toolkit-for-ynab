/*
 * Updates to the budget section to add classes to budget rows and inspector
 * Allows for one shared loop rather than multiple loops per feature
 */

(function poll() {
  // Waits until an external function gives us the all clear that we can run (at /shared/main.js)
  if (typeof ynabToolKit !== 'undefined' && ynabToolKit.pageReady === true) {
    var loadCategories = true;
    var selMonth;

    ynabToolKit.budgetCategoryInfo = (function () {
      // Supporting functions, or variables, etc
      var entityManager = ynab.YNABSharedLib.defaultInstance.entityManager;
      var subCats = [];
      var internalIdBase;

      function getCalculation(subCategoryName) {
        var subCat = subCats.find(getSubCategoryByName);
        var calculation;
        if (subCat) {
          var crazyInternalId = internalIdBase + subCat.entityId;
          calculation = entityManager.getMonthlySubCategoryBudgetCalculationById(crazyInternalId);
          calculation.goalType = subCat.getGoalType();
          calculation.goalCreationMonth = (subCat.goalCreationMonth) ? subCat.goalCreationMonth.toString().substr(0, 7) : '';
          /**
           * If the month the goal was created in is greater than the selected month, null the goal type to prevent further
           * processing.
           */
          if (calculation.goalCreationMonth && calculation.goalCreationMonth > selMonth) {
            calculation.goalType = null;
          }
        }

        return calculation;

        function getSubCategoryByName(ele) {
          return ele.toolkitName === subCategoryName;
        }
      }

      function setClasses(row, name, classes) {
        // inspector title
        var inspectorTitle = $.trim($('h1.inspector-category-name').text());

        // clear all old classes
        $(row)
          .removeClass('toolkit-row-budgetedpositive toolkit-row-budgetednegative toolkit-row-budgetedzero')
          .removeClass(' toolkit-row-availablepositive toolkit-row-availablenegative toolkit-row-availablezero')
          .removeClass(' toolkit-row-goalupcoming toolkit-row-goalTB toolkit-row-goalMF toolkit-row-goalTBD');
        if (inspectorTitle === name) {
          $('dl.inspector-overview-available')
            .removeClass('toolkit-row-budgetedpositive toolkit-row-budgetednegative toolkit-row-budgetedzero')
            .removeClass('toolkit-row-availablepositive toolkit-row-availablenegative toolkit-row-availablezero')
            .removeClass('toolkit-row-goal upcoming toolkit-row-goalTB toolkit-row-goalMF toolkit-row-goalTBD');
        }

        // add all new classes
        for (var i = 0, len = classes.length; i < len; i++) {
          $(row).addClass('toolkit-row-' + classes[i]);
          if (inspectorTitle === name) {
            $('dl.inspector-overview-available').addClass('toolkit-row-' + classes[i]);
          }
        }
      }

      return {
        invoke() {
          var categories = $('.budget-table ul');
          var masterCategoryName = '';

          if (subCats === null || subCats.length === 0 || loadCategories) {
            subCats = ynabToolKit.shared.getMergedCategories();
            loadCategories = false;
          }

          selMonth = ynabToolKit.shared.parseSelectedMonth();

          // will be null on YNAB load when the user is not on the budget screen
          if (selMonth !== null) {
            selMonth = ynabToolKit.shared.yyyymm(selMonth);
            internalIdBase = 'mcbc/' + selMonth + '/';
          }

          // loop through categories
          $(categories).each(function () {
            if ($(this).hasClass('is-master-category')) {
              masterCategoryName = $(this).find('div.budget-table-cell-name-row-label-item>div>div[title]');
              masterCategoryName = (masterCategoryName !== 'undefined') ? $(masterCategoryName).attr('title') : '';
            }

            if ($(this).hasClass('is-sub-category')) {
              var subCategoryName = $(this).find('li.budget-table-cell-name>div>div')[0].title;
              var classes = [];

              // skip uncategorized
              if (subCategoryName === 'Uncategorized Transactions') {
                return;
              }

              // add budgeted
              var budgeted = $(this).find('.budget-table-cell-budgeted .currency').text();
              if (ynab.unformat(budgeted) < 0) {
                classes.push('budgetednegative');
              } else if (ynab.unformat(budgeted) > 0) {
                classes.push('budgetedpositive');
              } else {
                classes.push('budgetedzero');
              }

              // add available balance
              var available = $(this).find('.budget-table-cell-available .currency').text();
              if (ynab.unformat(available) < 0) {
                classes.push('availablenegative');
              } else if (ynab.unformat(available) > 0) {
                classes.push('availablepositive');
              } else {
                classes.push('availablezero');
              }

              // add goals and upcoming
              var calculation = getCalculation(masterCategoryName + '_' + subCategoryName);
              if (calculation.goalType === 'TB' ||
                calculation.goalType === 'MF' ||
                calculation.goalType === 'TBD') {
                classes.push('goal');
                classes.push('goal' + calculation.goalType);
              }

              if (calculation.upcomingTransactions < 0) {
                classes.push('upcoming');
              }

              // set classes
              setClasses(this, subCategoryName, classes);
            }
          });

          // call external features if appropriate
<<<<<<< HEAD
          if (ynabToolKit.options.goalIndicator !== false) {
=======
          if (ynabToolKit.options.goalIndicator) {
>>>>>>> 58ddeb65
            ynabToolKit.goalIndicator.invoke();
          }
        },

        observe(changedNodes) {
          if (changedNodes.has('navlink-budget active') ||
            changedNodes.has('budget-inspector') ||
            changedNodes.has('budget-table-cell-available-div user-data') ||
            changedNodes.has('budget-inspector-goals')) {
            ynabToolKit.budgetCategoryInfo.invoke();
          } else if (
            changedNodes.has('modal-overlay pure-u modal-popup modal-budget-edit-category active') ||
            changedNodes.has('modal-overlay pure-u modal-popup modal-add-master-category active') ||
            changedNodes.has('modal-overlay pure-u modal-popup modal-add-sub-category active')) {
            /**
             * Seems there should be a more 'Embery' way to know when the categories have been
             * updated, added, or deleted but this'll have to do for now. Note that the flag is
             * set to true here so that next time invoke() is called the categories array will
             * be rebuilt. Rebuilding at this point won't work because the user hasn't completed
             * the update activity at this point.
             */
            loadCategories = true;
          }
        }
      };
    }()); // Keep feature functions contained within this object

    // Run once and activate setTimeOut()
    ynabToolKit.budgetCategoryInfo.invoke();
  } else {
    setTimeout(poll, 250);
  }
}());

// calculation variable differences for different types of goals.

// Target
// goalExpectedCompletion: 9
// goalOverallFunded: 100000
// goalOverallLeft: 900000
// goalTarget: 0
// goalUnderFunded: 0

// Target by date
// goalExpectedCompletion: 0
// goalOverallFunded: 100000
// goalOverallLeft: 900000
// goalTarget: 250000
// goalUnderFunded: 150000

// Monthly goal
// goalExpectedCompletion: 0
// goalOverallFunded: 500000
// goalOverallLeft: 500000
// goalTarget: 1000000
// goalUnderFunded: 500000

// Upcoming transactions
// upcomingTransactions: -600000<|MERGE_RESOLUTION|>--- conflicted
+++ resolved
@@ -137,11 +137,7 @@
           });
 
           // call external features if appropriate
-<<<<<<< HEAD
-          if (ynabToolKit.options.goalIndicator !== false) {
-=======
           if (ynabToolKit.options.goalIndicator) {
->>>>>>> 58ddeb65
             ynabToolKit.goalIndicator.invoke();
           }
         },
