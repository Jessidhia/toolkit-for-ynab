{
    "name": "l10n", 
    "title": "Localization of YNAB", 
    "default": "0", 
    "section": "general", 
    "type": "select", 
    "options": [
        {
            "name": "Default", 
            "value": "0"
        }, 
        {
            "name": "Arabic (6%)", 
            "value": "arabic"
        }, 
        {
            "name": "Catalan (1%)", 
            "value": "catalan"
        }, 
        {
            "name": "Chinese Simplified (2%)", 
            "value": "chinese simplified"
        }, 
        {
<<<<<<< HEAD
            "name": "Czech (90%)", 
=======
            "name": "Czech (100%)", 
>>>>>>> 197cffbf
            "value": "czech"
        }, 
        {
            "name": "Danish (90%)", 
            "value": "danish"
        }, 
        {
            "name": "Dutch (90%)", 
            "value": "dutch"
        }, 
        {
            "name": "Finnish (76%)", 
            "value": "finnish"
        }, 
        {
            "name": "French (41%)", 
            "value": "french"
        }, 
        {
            "name": "German (54%)", 
            "value": "german"
        }, 
        {
            "name": "Hungarian (77%)", 
            "value": "hungarian"
        }, 
        {
            "name": "Icelandic (2%)", 
            "value": "icelandic"
        }, 
        {
            "name": "Italian (16%)", 
            "value": "italian"
        }, 
        {
            "name": "Korean (1%)", 
            "value": "korean"
        }, 
        {
            "name": "Norwegian (90%)", 
            "value": "norwegian"
        }, 
        {
            "name": "Polish (49%)", 
            "value": "polish"
        }, 
        {
            "name": "Portuguese, Brazilian (6%)", 
            "value": "portuguese, brazilian"
        }, 
        {
            "name": "Portuguese (15%)", 
            "value": "portuguese"
        }, 
        {
            "name": "Russian (100%)", 
            "value": "russian"
        }, 
        {
            "name": "Slovenian (1%)", 
            "value": "slovenian"
        }, 
        {
            "name": "Spanish (82%)", 
            "value": "spanish"
        }, 
        {
            "name": "Swedish (71%)", 
            "value": "swedish"
        }, 
        {
            "name": "Ukrainian (3%)", 
            "value": "ukrainian"
        }, 
        {
            "name": "Vietnamese (13%)", 
            "value": "vietnamese"
        }
    ], 
    "actions": {
        "portuguese": [
            "injectScript", 
            "locales/Portuguese.json", 
            "injectScript", 
            "main.js"
        ], 
        "czech": [
            "injectScript", 
            "locales/Czech.json", 
            "injectScript", 
            "main.js"
        ], 
        "spanish": [
            "injectScript", 
            "locales/Spanish.json", 
            "injectScript", 
            "main.js"
        ], 
        "polish": [
            "injectScript", 
            "locales/Polish.json", 
            "injectScript", 
            "main.js"
        ], 
        "arabic": [
            "injectScript", 
            "locales/Arabic.json", 
            "injectScript", 
            "main.js"
        ], 
        "swedish": [
            "injectScript", 
            "locales/Swedish.json", 
            "injectScript", 
            "main.js"
        ], 
        "icelandic": [
            "injectScript", 
            "locales/Icelandic.json", 
            "injectScript", 
            "main.js"
        ], 
        "vietnamese": [
            "injectScript", 
            "locales/Vietnamese.json", 
            "injectScript", 
            "main.js"
        ], 
        "slovenian": [
            "injectScript", 
            "locales/Slovenian.json", 
            "injectScript", 
            "main.js"
        ], 
        "german": [
            "injectScript", 
            "locales/German.json", 
            "injectScript", 
            "main.js"
        ], 
        "dutch": [
            "injectScript", 
            "locales/Dutch.json", 
            "injectScript", 
            "main.js"
        ], 
        "portuguese, brazilian": [
            "injectScript", 
            "locales/Portuguese, Brazilian.json", 
            "injectScript", 
            "main.js"
        ], 
        "danish": [
            "injectScript", 
            "locales/Danish.json", 
            "injectScript", 
            "main.js"
        ], 
        "hungarian": [
            "injectScript", 
            "locales/Hungarian.json", 
            "injectScript", 
            "main.js"
        ], 
        "ukrainian": [
            "injectScript", 
            "locales/Ukrainian.json", 
            "injectScript", 
            "main.js"
        ], 
        "french": [
            "injectScript", 
            "locales/French.json", 
            "injectScript", 
            "main.js"
        ], 
        "norwegian": [
            "injectScript", 
            "locales/Norwegian.json", 
            "injectScript", 
            "main.js"
        ], 
        "russian": [
            "injectScript", 
            "locales/Russian.json", 
            "injectScript", 
            "main.js"
        ], 
        "korean": [
            "injectScript", 
            "locales/Korean.json", 
            "injectScript", 
            "main.js"
        ], 
        "finnish": [
            "injectScript", 
            "locales/Finnish.json", 
            "injectScript", 
            "main.js"
        ], 
        "catalan": [
            "injectScript", 
            "locales/Catalan.json", 
            "injectScript", 
            "main.js"
        ], 
        "chinese simplified": [
            "injectScript", 
            "locales/Chinese Simplified.json", 
            "injectScript", 
            "main.js"
        ], 
        "italian": [
            "injectScript", 
            "locales/Italian.json", 
            "injectScript", 
            "main.js"
        ]
    }, 
    "description": "Localization of interface."
}<|MERGE_RESOLUTION|>--- conflicted
+++ resolved
@@ -1,250 +1,246 @@
 {
-    "name": "l10n", 
-    "title": "Localization of YNAB", 
-    "default": "0", 
-    "section": "general", 
-    "type": "select", 
+    "name": "l10n",
+    "title": "Localization of YNAB",
+    "default": "0",
+    "section": "general",
+    "type": "select",
     "options": [
         {
-            "name": "Default", 
+            "name": "Default",
             "value": "0"
-        }, 
-        {
-            "name": "Arabic (6%)", 
+        },
+        {
+            "name": "Arabic (6%)",
             "value": "arabic"
-        }, 
-        {
-            "name": "Catalan (1%)", 
+        },
+        {
+            "name": "Catalan (1%)",
             "value": "catalan"
-        }, 
-        {
-            "name": "Chinese Simplified (2%)", 
+        },
+        {
+            "name": "Chinese Simplified (2%)",
             "value": "chinese simplified"
-        }, 
-        {
-<<<<<<< HEAD
-            "name": "Czech (90%)", 
-=======
+        },
+        {
             "name": "Czech (100%)", 
->>>>>>> 197cffbf
             "value": "czech"
-        }, 
-        {
-            "name": "Danish (90%)", 
+        },
+        {
+            "name": "Danish (90%)",
             "value": "danish"
-        }, 
-        {
-            "name": "Dutch (90%)", 
+        },
+        {
+            "name": "Dutch (90%)",
             "value": "dutch"
-        }, 
-        {
-            "name": "Finnish (76%)", 
+        },
+        {
+            "name": "Finnish (76%)",
             "value": "finnish"
-        }, 
-        {
-            "name": "French (41%)", 
+        },
+        {
+            "name": "French (41%)",
             "value": "french"
-        }, 
-        {
-            "name": "German (54%)", 
+        },
+        {
+            "name": "German (54%)",
             "value": "german"
-        }, 
-        {
-            "name": "Hungarian (77%)", 
+        },
+        {
+            "name": "Hungarian (77%)",
             "value": "hungarian"
-        }, 
-        {
-            "name": "Icelandic (2%)", 
+        },
+        {
+            "name": "Icelandic (2%)",
             "value": "icelandic"
-        }, 
-        {
-            "name": "Italian (16%)", 
+        },
+        {
+            "name": "Italian (16%)",
             "value": "italian"
-        }, 
-        {
-            "name": "Korean (1%)", 
+        },
+        {
+            "name": "Korean (1%)",
             "value": "korean"
-        }, 
-        {
-            "name": "Norwegian (90%)", 
+        },
+        {
+            "name": "Norwegian (90%)",
             "value": "norwegian"
-        }, 
-        {
-            "name": "Polish (49%)", 
+        },
+        {
+            "name": "Polish (49%)",
             "value": "polish"
-        }, 
-        {
-            "name": "Portuguese, Brazilian (6%)", 
+        },
+        {
+            "name": "Portuguese, Brazilian (6%)",
             "value": "portuguese, brazilian"
-        }, 
-        {
-            "name": "Portuguese (15%)", 
+        },
+        {
+            "name": "Portuguese (15%)",
             "value": "portuguese"
-        }, 
-        {
-            "name": "Russian (100%)", 
+        },
+        {
+            "name": "Russian (100%)",
             "value": "russian"
-        }, 
-        {
-            "name": "Slovenian (1%)", 
+        },
+        {
+            "name": "Slovenian (1%)",
             "value": "slovenian"
-        }, 
-        {
-            "name": "Spanish (82%)", 
+        },
+        {
+            "name": "Spanish (82%)",
             "value": "spanish"
-        }, 
-        {
-            "name": "Swedish (71%)", 
+        },
+        {
+            "name": "Swedish (71%)",
             "value": "swedish"
-        }, 
-        {
-            "name": "Ukrainian (3%)", 
+        },
+        {
+            "name": "Ukrainian (3%)",
             "value": "ukrainian"
-        }, 
-        {
-            "name": "Vietnamese (13%)", 
+        },
+        {
+            "name": "Vietnamese (13%)",
             "value": "vietnamese"
         }
-    ], 
+    ],
     "actions": {
         "portuguese": [
-            "injectScript", 
-            "locales/Portuguese.json", 
-            "injectScript", 
-            "main.js"
-        ], 
+            "injectScript",
+            "locales/Portuguese.json",
+            "injectScript",
+            "main.js"
+        ],
         "czech": [
-            "injectScript", 
-            "locales/Czech.json", 
-            "injectScript", 
-            "main.js"
-        ], 
+            "injectScript",
+            "locales/Czech.json",
+            "injectScript",
+            "main.js"
+        ],
         "spanish": [
-            "injectScript", 
-            "locales/Spanish.json", 
-            "injectScript", 
-            "main.js"
-        ], 
+            "injectScript",
+            "locales/Spanish.json",
+            "injectScript",
+            "main.js"
+        ],
         "polish": [
-            "injectScript", 
-            "locales/Polish.json", 
-            "injectScript", 
-            "main.js"
-        ], 
+            "injectScript",
+            "locales/Polish.json",
+            "injectScript",
+            "main.js"
+        ],
         "arabic": [
-            "injectScript", 
-            "locales/Arabic.json", 
-            "injectScript", 
-            "main.js"
-        ], 
+            "injectScript",
+            "locales/Arabic.json",
+            "injectScript",
+            "main.js"
+        ],
         "swedish": [
-            "injectScript", 
-            "locales/Swedish.json", 
-            "injectScript", 
-            "main.js"
-        ], 
+            "injectScript",
+            "locales/Swedish.json",
+            "injectScript",
+            "main.js"
+        ],
         "icelandic": [
-            "injectScript", 
-            "locales/Icelandic.json", 
-            "injectScript", 
-            "main.js"
-        ], 
+            "injectScript",
+            "locales/Icelandic.json",
+            "injectScript",
+            "main.js"
+        ],
         "vietnamese": [
-            "injectScript", 
-            "locales/Vietnamese.json", 
-            "injectScript", 
-            "main.js"
-        ], 
+            "injectScript",
+            "locales/Vietnamese.json",
+            "injectScript",
+            "main.js"
+        ],
         "slovenian": [
-            "injectScript", 
-            "locales/Slovenian.json", 
-            "injectScript", 
-            "main.js"
-        ], 
+            "injectScript",
+            "locales/Slovenian.json",
+            "injectScript",
+            "main.js"
+        ],
         "german": [
-            "injectScript", 
-            "locales/German.json", 
-            "injectScript", 
-            "main.js"
-        ], 
+            "injectScript",
+            "locales/German.json",
+            "injectScript",
+            "main.js"
+        ],
         "dutch": [
-            "injectScript", 
-            "locales/Dutch.json", 
-            "injectScript", 
-            "main.js"
-        ], 
+            "injectScript",
+            "locales/Dutch.json",
+            "injectScript",
+            "main.js"
+        ],
         "portuguese, brazilian": [
-            "injectScript", 
-            "locales/Portuguese, Brazilian.json", 
-            "injectScript", 
-            "main.js"
-        ], 
+            "injectScript",
+            "locales/Portuguese, Brazilian.json",
+            "injectScript",
+            "main.js"
+        ],
         "danish": [
-            "injectScript", 
-            "locales/Danish.json", 
-            "injectScript", 
-            "main.js"
-        ], 
+            "injectScript",
+            "locales/Danish.json",
+            "injectScript",
+            "main.js"
+        ],
         "hungarian": [
-            "injectScript", 
-            "locales/Hungarian.json", 
-            "injectScript", 
-            "main.js"
-        ], 
+            "injectScript",
+            "locales/Hungarian.json",
+            "injectScript",
+            "main.js"
+        ],
         "ukrainian": [
-            "injectScript", 
-            "locales/Ukrainian.json", 
-            "injectScript", 
-            "main.js"
-        ], 
+            "injectScript",
+            "locales/Ukrainian.json",
+            "injectScript",
+            "main.js"
+        ],
         "french": [
-            "injectScript", 
-            "locales/French.json", 
-            "injectScript", 
-            "main.js"
-        ], 
+            "injectScript",
+            "locales/French.json",
+            "injectScript",
+            "main.js"
+        ],
         "norwegian": [
-            "injectScript", 
-            "locales/Norwegian.json", 
-            "injectScript", 
-            "main.js"
-        ], 
+            "injectScript",
+            "locales/Norwegian.json",
+            "injectScript",
+            "main.js"
+        ],
         "russian": [
-            "injectScript", 
-            "locales/Russian.json", 
-            "injectScript", 
-            "main.js"
-        ], 
+            "injectScript",
+            "locales/Russian.json",
+            "injectScript",
+            "main.js"
+        ],
         "korean": [
-            "injectScript", 
-            "locales/Korean.json", 
-            "injectScript", 
-            "main.js"
-        ], 
+            "injectScript",
+            "locales/Korean.json",
+            "injectScript",
+            "main.js"
+        ],
         "finnish": [
-            "injectScript", 
-            "locales/Finnish.json", 
-            "injectScript", 
-            "main.js"
-        ], 
+            "injectScript",
+            "locales/Finnish.json",
+            "injectScript",
+            "main.js"
+        ],
         "catalan": [
-            "injectScript", 
-            "locales/Catalan.json", 
-            "injectScript", 
-            "main.js"
-        ], 
+            "injectScript",
+            "locales/Catalan.json",
+            "injectScript",
+            "main.js"
+        ],
         "chinese simplified": [
-            "injectScript", 
-            "locales/Chinese Simplified.json", 
-            "injectScript", 
-            "main.js"
-        ], 
+            "injectScript",
+            "locales/Chinese Simplified.json",
+            "injectScript",
+            "main.js"
+        ],
         "italian": [
-            "injectScript", 
-            "locales/Italian.json", 
-            "injectScript", 
+            "injectScript",
+            "locales/Italian.json",
+            "injectScript",
             "main.js"
         ]
-    }, 
+    },
     "description": "Localization of interface."
 }